# This is the default configuration file, which comes with every openHAB distribution.
# You should do a copy of it with the name 'openhab.cfg' and configure your personal
# settings in there. This way you can be sure that they are not overwritten, if you
# update openHAB one day.


####################################################################################### 
#####                        General configurations                               #####
####################################################################################### 

# Configuration folders (must exist as a subdirectory of "configurations"; the value
# tells the number of seconds for the next scan of the directory for changes. A
# value of -1 deactivates the scan).
# A comma separated list can follow after the refresh value. This list defines a filter
# for valid file extensions for the models.
folder:items=10,items
folder:sitemaps=10,sitemap
folder:rules=10,rules
folder:scripts=10,script
folder:persistence=10,persist

# configures the security options. The following values are valid:
# ON = security is switched on generally
# OFF = security is switched off generally
# EXTERNAL = security is switched on for external requests 
#            (e.g. originating from the Internet) only
# (optional, defaults to 'OFF')
#security:option=

# the Netmask to define a range of internal IP-Addresses which doesn't require
# authorization (optional, defaults to '192.168.1.0/24')
#security:netmask=

# The name of the default persistence service to use
persistence:default=rrd4j

# The refresh interval for the main configuration file. A value of '-1' 
# deactivates the scan (optional, defaults to '-1' hence scanning is deactivated)
#mainconfig:refresh=


################################## Chart Servlet ######################################
#
# This section defines the configuration for the chart servlet.
chart:provider=default

#
# Set the default height of a chart if the client doesn't provide this in the request
# defaults to 240
#chart:defaultHeight=240

#
# Set the default width of a chart if the client doesn't provide this in the request
# defaults to 480
#chart:defaultWidth=480

#
# Set a scale factor. This is used if the client sets the size in the request.
# defaults to 1 (ie no scaling)
#chart:scale=1


####################################################################################### 
#####                       Action configurations                                 #####
####################################################################################### 

######################## Mail Action configuration ####################################
#
# The SMTP server hostname, e.g. "smtp.gmail.com"
#mail:hostname=

# the SMTP port to use (optional, defaults to 25 (resp. 587 for TLS))
#mail:port=

# the username and password if the SMTP server requires authentication
#mail:username=
#mail:password=

# The email address to use for sending mails
#mail:from=

# set to "true", if TLS should be used for the connection
# (optional, defaults to false)
#mail:tls=

# set to "true", if POP before SMTP (another authentication mechanism)
# should be enabled. Username and Password are taken from the above
# configuration (optional, default to false)
#mail:popbeforesmtp=

########################## XMPP Action configuration ##################################
#
# The XMPP server to use, e.g. "jabber.org", "talk.google.com" or "talkx.l.google.com"
#xmpp:servername=

# The XMPP Proxyserver to use, e.g. "gmail.com"
#xmpp:proxy=

# the server port to use (optional, defaults to 5222)
#xmpp:port=

# the username and password for the sending XMPP account
#xmpp:username=
#xmpp:password=

# a comma separated list of users that are allowed to use the XMPP console
#xmpp:consoleusers=

########################## Prowl Action configuration #################################
#
# the apikey for authentication (generated on the Prowl website)
#prowl:apikey=

# the default priority of a Prowl notifications (optional, defaults to '0')
#prowl:defaultpriority=

# the url of the Prowl public api
# (optional, defaults to 'https://prowl.weks.net/publicapi/') 
#prowl:url=

#################### Pushover Action configuration #####################
#
# The timeout for the communication with the Pushover service (optional, defaults
# to 10000 milliseconds)
#pushover:defaultTimeout=

# You need to provide a Pushover API token to send to devices. If not here, than during
# the action call itself.
#pushover:defaultToken=

# You need to provide a Pushover User Key to send to devices. If not here, than during
# the action call itself.
#pushover:defaultUser=

# Name of the sending application (optional). Defaults to 'openHAB'.
#pushover:defaultTitle=openHAB

# The priority to use for messages if not specified otherwise. Can range from
# -1 (lowest) to 2 (highest)
#pushover:defaultPriority=

# Url to attach to the message if not specified in the command (optional). Can be left empty.
#pushover:defaultUrl=

# Url Title to attach to the message if not specified in the command (optional). Can be left empty.
#pushover:defaultUrlTitle=

########################### Twitter Action configuration ##############################
#
# The ConsumerKey, ConsumerSecret combination (optional, defaults to official Twitter-App
# Key-Secret-Combination)
#twitter:key=
#twitter:secret=

# Flag to enable/disable the Twitter client (optional, defaults to 'false')
#twitter:enabled=

#################### Notify my Android (NAM) Action configuration #####################
#
# The timeout for the communication with the NMA service (optional, defaults
# to 10000 milliseconds)
#nma:timeout=

# If you have a developerKey from NMA you can set it here, but this completely optional
#nma:developerKey=

# The default api key to send messages to. Api keys can be created in your accounts dashboard.
#nma:apiKey=

# The application name which NMA will show (optional, defaults to 'openHAB').
#nma:appName=

# The priority to use for messages if not specified otherwise. Can range from
# -2 (lowest) to 2 (highest)
#nma:defaultPriority=

# The URL to attach to NMA messages by default  if not specified otherwise. Can be left empty.
#nma:defaultUrl=


####################################################################################### 
#####                   I/O component configurations                              #####
####################################################################################### 

########################## Google Calendar configuration ##############################
#
# the username and password for Google Calendar Account
#gcal:username=
#gcal:password=

# the url of the calendar feed
#gcal:url=

# the filter criteria for full text query (optional)
#gcal:filter=

# refresh interval in milliseconds (optional, defaults to 900000 [15 minutes])
#gcal:refresh=

############################# Dropbox configuration ###################################
#
# Operates the Synchronizer in fake mode which avoids up- or downloading files to and from Dropbox.
# This is meant as testMode for the filter settings (optional, defaults to false)
#dropbox:fakemode=

# the up- and download interval as Cron-Expression. See the Quartz-Tutorial
# http://quartz-scheduler.org/documentation/quartz-2.x/tutorials/tutorial-lesson-06
# for more information on how to use them best (optional, defaults to '0 0/5 * * * ?'
# which means every 5 minutes)
#dropbox:uploadInterval=
#dropbox:downloadInterval=

# the AppKey, AppSecret combination (optional, defaults to official Dropbox-App
# Key-Secret-Combination)
#dropbox:appkey=
#dropbox:appsecret=

# defines the mode how files are synchronized with dropbox. Valid SyncModes are
# 'DROPBOX_TO_LOCAL', 'LOCAL_TO_DROPBOX' and 'BIDIRECTIONAL' (optional, defaults
# to 'LOCAL_TO_DROPBOX')
#dropbox:syncmode=

# the base directory to synchronize with openHAB, configure 'filter' to select
# files (optional, defaults to '.')
#dropbox:contentdir=

# defines a comma separated list of regular expressions which matches the 
# filenames to upload to Dropbox (optional, defaults to '/configurations/.*,
# /logs/.*, /etc/.*')
#dropbox:uploadfilter=

# defines a comma separated list of regular expressions which matches the 
# filenames to download from Dropbox (optional, defaults to '/configurations/.*')
#dropbox:downloadfilter=

############################# MaryTTS configuration ###################################
#
# the default voice used by the MaryTTS engine. Available voices are: bits1-hsmm 
# (german, female), bits3-hsmm (german, male), cmu-slt-hsmm (english, male) (optional,
# defaults to the systems' default voice or the first available voice)
#marytts:voice=


####################################################################################### 
#####                      Persistence configurations                             #####
####################################################################################### 

######################## Open.Sen.se Persistence Service ##############################
#
# the url of the Open.Sen.se public api (optional, defaults to 
# 'http://api.sen.se/events/?sense_key=') 
#sense:url=

# the Open.Sen.se API-Key for authentication (generated on the Open.Sen.se website)
#sense:apikey=

######################### Logging Persistence Service #################################
#
# the logback encoder pattern to use to write log entries
# see http://logback.qos.ch/manual/layouts.html#ClassicPatternLayout for all options
# the item name is available as the "logger" name, the state as the "msg"
logging:pattern=%date{ISO8601} - %-25logger: %msg%n

########################### Db4o Persistence Service ##################################
#
# the backup interval as Cron-Expression (optional, defaults to '0 0 1 * * ?' 
# which means every morning at 1 o'clock)
#db4o:backupinterval=
	
# the commit interval in seconds (optional, default to '5')
#db4o:commitinterval=

# the amount of backup files allowed in DB_FOLDER_NAME (optional, defaults
# to '7')
#db4o:maxbackups=

############################ SQL Persistence Service ##################################
# the database url like 'jdbc:mysql://<host>:<port>/<user>'
#mysql:url=

# the database user
#mysql:user=

# the database password
#mysql:password=

# the reconnection counter
#mysql:reconnectCnt=

# the connection timeout (in seconds)
#mysql:waitTimeout=

############################ Cosm Persistence Service #################################
#
# the url of the Cosm feed (optional, defaults to 'http://api.cosm.com/v2/feeds/') 
#cosm:url=

# the Cosm API-Key for authentication (generated on the Cosm website)
#cosm:apikey=

############################ GCal Persistence Service #################################
#
# the username and password for Google Calendar Account
#gcal-persistence:username=
#gcal-persistence:password=

# the url of the calendar feed
#gcal-persistence:url=

# the offset (in days) new calendar entries will be created in future (optional,
# defaults to 14)
#gcal-persistence:offset=

# the base script which is written to the newly created Calendar-Events by
# the GCal-based presence simulation. It must contain two format markers '%s'.
# The first marker represents the Item to send the command to and the second
# represents the State (optional, defaults to 
# '> if (PresenceSimulation.state == ON) sendCommand(%s,%s)')
#gcal-persistence:executescript=

################################# MQTT Persistence #########################################
#
# Name of the broker as defined in the section MQTT Transport
# mqtt-persistence:broker=

# The MQTT topic to which the persistence messages should be sent.
# mqtt-persistence:topic=

# A string representing the persistence message content.
# mqtt-persistence:message=


#######################################################################################
#####                       Transport configurations                              #####
#######################################################################################

################################# MQTT Transport ######################################
#
# Define your MQTT broker connections here for use in the MQTT Binding or MQTT
# Persistence bundles. Replace <broker> with a id you choose.
#

# URL to the MQTT broker, e.g. tcp://localhost:1883 or ssl://localhost:8883
#mqtt:<broker>.url=tcp://<host>:1883

# Optional. Client id (max 23 chars) to use when connecting to the broker.
# If not provided a default one is generated.
#mqtt:<broker>.clientId=<clientId>

# Optional. User id to authenticate with the broker.
# mqtt:<broker>.user=<user>

# Optional. Password to authenticate with the broker.
#mqtt:<broker>.pwd=<password>

# Optional. Set the quality of service level for sending messages to this broker. 
# Possible values are 0 (Deliver at most once),1 (Deliver at least once) or 2 
# (Deliver exactly once). Defaults to 0.
#mqtt:<broker>.qos=<qos>

# Optional. True or false. Defines if the broker should retain the messages sent to
# it. Defaults to false.
#mqtt:<broker>.retain=<retain>

# Optional. True or false. Defines if messages are published asynchronously or
# synchronously. Defaults to true.
#mqtt:<broker>.async=<async>


#######################################################################################
#####                        Binding configurations                               #####
#######################################################################################

################################ KNX Binding ##########################################
#
# KNX gateway IP address 
# (optional, if serialPort or connection type 'ROUTER' is specified)
#knx:ip=

# KNX IP connection type. Could be either TUNNEL or ROUTER (optional, defaults to TUNNEL)
# Note: If you cannot get the ROUTER mode working (even if it claims it is connected), 
# use TUNNEL mode instead with setting both the ip of the KNX gateway and the localIp.
#knx:type=

# KNX gateway port (optional, defaults to 3671)
#knx:port=

# Local endpoint to specify the multicast interface, no port is used (optional)
#knx:localIp=

# Serial port of FT1.2 KNX interface (ignored, if ip is specified)
# Valid values are e.g. COM1 for Windows and /dev/ttyS0 or /dev/ttyUSB0 for Linux
#knx:serialPort=

# Pause in milliseconds between two read requests on the KNX bus during
# initialization (optional, defaults to 50)
#knx:pause=

# Timeout in milliseconds to wait for a response from the KNX bus (optional, 
# defaults to 10000)
#knx:timeout

# Number of read retries while initialization items from the KNX bus (optional,
# defaults to 3)
#knx:readRetries

# Seconds between connect retries when KNX link has been lost
# 0 means never retry, it will only reconnect on next write or read request
# Note: without periodic retries all events will be lost up to the next read/write
#       request
# (optional, default is 0)
#knx:autoReconnectPeriod=30

############################# Bluetooth Binding #######################################
#
# Bluetooth refresh rate in seconds 
# (defines, how often a new device detection scan is performed)
#bluetooth:refresh=20

############################## OneWire Binding ########################################
#
# OwServer IP address 
#onewire:ip=

# OwServer Port (optional, defaults to 4304)
#onewire:port=

# refresh interval in milliseconds (optional, defaults to 60000)
#onewire:refresh=

# the retry count in case no valid value was returned 
# upon read (optional, defaults to 3)
#onewire:retry=

# defines which temperature scale owserver should return temperatures in. Valid
# values are CELSIUS, FAHRENHEIT, KELVIN, RANKIN (optional, defaults to CELSIUS).
#onewire:tempscale=

########################### NetworkHealth Binding #####################################
#
# Default timeout in milliseconds if none is specified in binding configuration
# (optional, default to 5000)
#networkhealth:timeout=

# refresh interval in milliseconds (optional, default to 60000)
#networkhealth:refresh=

############################### HTTP Binding ##########################################
#
# timeout in milliseconds for the http requests (optional, defaults to 5000)
#http:timeout=

# the interval in milliseconds when to find new refresh candidates
# (optional, defaults to 1000)
#http:granularity=

# configuration of the first cache item
# http:<id1>.url=
# http:<id1>.updateInterval=

# configuration of the second cache item  
# http:<id2>.url=
# http:<id2>.updateInterval=

############################# Fritz!Box Binding #######################################
#
# Please note: To be able to connect to the monitor port, the "CallMonitor" must be
# activated by dialing "#96*5*" once on a telephone that is connected to the Fritz!Box.

# IP address of Fritz!Box to connect to
#fritzbox:ip=fritz.box

############################### Asterisk Binding ######################################
#
# Please note: The Asterisk Management Interface (AMI) has to be activated in the
# manager.conf file of your Asterisk PBX.

# hostname of the AMI
#asterisk:host=

# the username and password to login to the AMI
#asterisk:username=
#asterisk:password=

################################ NTP Binding ##########################################
#
# refresh interval in milliseconds (optional, defaults to 900000 [15 minutes])
#ntp:refresh=

# the hostname of the timeserver
ntp:hostname=ptbtime1.ptb.de

################################ MPD Binding ##########################################
#
# Host and port of the first MPD to control 
# mpd:<player-id-1>.host=
# mpd:<player-id-1>.port=

# The password to authenticate against the MPD server (optional, can be null to
# indicate that no authentication is required)
# mpd:<player-id-1>.password=

# Host and port of the second MPD to control 
# mpd:<player-id-2>.host=
# mpd:<player-id-2>.port=

# The password to authenticate against the MPD server (optional, can be null to
# indicate that no authentication is required)
# mpd:<player-id-2>.password=

################################ VDR Binding ##########################################
#
# Host and port of the first VDR to control 
# vdr:<vdr-id-1>.host=
# vdr:<vdr-id-1>.port=6419

# Host and port of the second VDR to control 
# vdr:<vdr-id-2>.host=
# vdr:<vdr-id-2>.port=6419

################################ SNMP Binding #########################################
#
# Listening Port (optional, defaults to '162')
#snmp:port=

# The SNMP community to listen to (optional, defaults to 'public')
#snmp:community=

# The SNMP retry timeout (in milliseconds). Defaults to 1500.
# Sets the number of milliseconds between retries.
#snmp:timeout=

# The SNMP number of retries. Defaults to 0.
# Sets the number of retries before aborting the request.
#snmp:retries=

######################## Novelan (Siemens) Heatpump Binding ###########################
#
# IP address of the Novelan (Siemens) Heatpump to connect to
#novelanheatpump:ip=

# refresh interval in milliseconds (optional, defaults to 60000)
#novelanheatpump:refresh=

############################### Cups Binding ##########################################
#
# CupsServer IP address or Host name
#cups:host=

# CupsServer Port (optional, defaults to 631)
#cups:port=

# refresh interval in milliseconds (optional, defaults to 60000)
#cups:refresh=

############################ IHC / ELKO LS Binding ####################################
#
# Controller IP address
#ihc:ip=

# Username and password for Controller
#ihc:username=
#ihc:password=

# Timeout for controller communication
#ihc:timeout=5000

############################## Plugwise Binding #######################################
#
# "stick" is reserved plug wise id
#plugwise:stick.port=
# interval in ms to wait between messages sent on the ZigBee network
#plugwise:stick.interval=150

# "circleplus" is reserved plug wise id
#plugwise:circleplus.mac= 

#plugwise:<plugwise-id-1>.mac=

############################### Modbus Binding ########################################
#
# sets refresh interval to Modbus polling service. 
# Value in milliseconds (optional, defaults to 200)
#modbus:poll=

# host (mandatory)
#modbus:slave1.host=

# The data type, can be "coil" "discrete" "holding" "input"
#modbus:slave1.type=

# the TCP port (optional, defaults to '502')
#modbus:slave1.port=

# The slave id (optional, defaults to '1')
#modbus:slave1.id=

# The slave start address (optional, defaults to '0')
#modbus:slave1.start=

# The number of data item to read
# (optional, defaults to '0' - but set it to something meaningful)
#modbus:slave1.length=

############################### PLC Bus Binding #######################################
#
# PLCBus adapter serial port
#plcbus:port=

################################# DMX Binding #########################################
#
# The combined connection String, e.g. 'localhost:9010' (optional, defaults to
# 'localhost:9010' or 'localhost:9020' depending on the choosen connection type)
#dmx:connection=

############################### Philips Hue Binding ###################################
#
# IP address of Hue Bridge (optional, default is auto-discovery)
#hue:ip=

# Default secret key for the pairing of the Philips Hue Bridge.
# It has to be between 10-40 (alphanumeric) characters 
# This may be changed by the user for security reasons.
hue:secret=openHABRuntime

################################ RFXCOM Binding #######################################
#
# Serial port of RFXCOM interface
# Valid values are e.g. COM1 for Windows and /dev/ttyS0 or /dev/ttyUSB0 for Linux
#rfxcom:serialPort=

# Set mode command for controller (optional)
# E.g. rfxcom:setMode=0D000000035300000C2F00000000 
#rfxcom:setMode=

############################## Pulseaudio Binding #####################################
#
# PulseaudioServer IP address 
#pulseaudio:Main.host=

# PulseaudioServer Port (optional, defaults to 4712)
#pulseaudio:Main.port=

############################### Homematic Binding #####################################
#
# Hostname / IP address of the Homematic CCU
#homematic:host=

# Hostname / IP address for the callback server (optional, default is auto-discovery)
# This is normally the IP / hostname of the local host 
# (but not "localhost" or "127.0.0.1"). 
#homematic:callback.host=

# Port number for the callback server. (optional, defaults to 9123)
#homematic:callback.port=

################################ Koubachi Binding #####################################
#
# refresh interval in milliseconds (optional, defaults to 900000ms, 15m)
#koubachi:refresh

# The URL of the Device list  (optional, defaults to 
# 'https://api.koubachi.com/v2/user/smart_devices?user_credentials=%1$s&app_key=%2$s')
#koubachi:deviceurl

# The URL of the Plant list  (optional, defaults to 
# 'https://api.koubachi.com/v2/plants?user_credentials=%1$s&app_key=%2$s')
#koubachi:planturl

# The URL for care actions  (optional, defaults to
# 'https://api.koubachi.com/v2/plants/%3$s/tasks?user_credentials=%1$s&app_key=%2$s')
#koubachi:tasksurl

# The single access token configured at http://labs.kpubachi.com
#koubachi:credentials

# The personal appKey configured at http://labs.koubachi.com
#koubachi:appkey

################################ Sonos Binding ########################################
#
# Host and port of the first VDR to control 
#sonos:office.udn=RINCON_000XXXXXXXXX01400
#sonos:living.udn=RINCON_000YYYYYYYYY01400
#sonos:pollingPeriod=2000

################################ SAMSUNG TV Binding ###################################
#
# Host of the first TV to control 
# samsungtv:<TVid1>.host=
# Port of the TV to control (optional, defaults to 55000)
# samsungtv:<TVid1>.port=

# Host of the second TV to control 
# samsungtv:<TVid2>.host=
# Port of the TV to control (optional, defaults to 55000)
# samsungtv:<TVid2>.port=

################################# Onkyo  Binding ######################################
#
# Host of the first Onkyo device to control 
# onkyo:<OnkyoId1>.host=
# Port of the Onkyo to control (optional, defaults to 60128)
# onkyo:<OnkyoId1>.port=

# Host of the second Onkyo device to control 
# onkyo:<OnkyoId2>.host=
# Port of the Onkyo to control (optional, defaults to 60128)
# onkyo:<OnkyoId2>.port=

################################ OpenSprinkler Binding ################################
#
# The type of OpenSprinkler connection to make (optional, defaults to 'gpio').
# There are two valid options:
#
# gpio: this mode is only applicable when running openHAB on a Raspberry Pi, which 
#       is connected directly to an OpenSprinkler Pi. In this mode the communication
#       is directly over the GPIO pins of the Raspberry Pi
# http: this mode is applicable to both OpenSprinkler and OpenSprinkler Pi, as long as
#       they are running the interval program. Realistically though if you have an
#       OpenSprinkler Pi, it makes more sense to directly connect via gpio mode.
# openSprinkler:mode=

# If the http mode is used, you need to specify the url of the internal program,
# and the password to access it. By default the password is 'opendoor'.
# openSprinkler:httpUrl=http://localhost:8080/
# openSprinkler:httpPassword=opendoor

# The number of stations available. By default this is 8, but for each expansion board
# installed this number will can be incremented by 8 (optional, defaults to 8).
# openSprinkler:numberOfStations=

############################ Epson Projector Binding ##################################
#
# Serial port or Host and port of the first Epson projector to control 
# epsonprojector:<devId1>.serialPort=
# epsonprojector:<devId1>.host=
# Port of the Epson projector to control (optional, defaults to 60128)
# epsonprojector:<devId1>.port=

# Serial port or Host and port of the second Epson projector to control 
# epsonprojector:<devId2>.serialPort=
# epsonprojector:<devId2>.host=
# Port of the Epson projector to control (optional, defaults to 60128)
# epsonprojector:<devId2>.port=

################################# Zehnder ComfoAir ####################################
#
# Serial port of the Zehnder ComfoAir to connect to
#comfoair:port=/dev/ttyS0

# refresh interval in milliseconds (optional, defaults to 60000)
#comfoair:refresh=

############################### EDS OWSever Binding ###################################
#
# Host of the first OWServer device to control 
# owserver:<serverId1>.host=

# Host of the second OWServer device to control 
# owserver:<serverId2>.host=

################################ digitalSTROM Binding #################################
#
# URI of the digitalSTROM server (dSS)
# digitalstrom:uri=https://dss.local:8080

# Connect timeout (defaults to 4000 ms)
#digitalstrom:connectTimeout=

# Connect timeout (defaults to 10000 ms)
#digitalstrom:readTimeout=

# to login without a user and password; loginToken must be enabled once
#digitalstrom:loginToken=

# to login with username and password; default user is dssadmin and default password
# is dssadmin if you have loginToken and username with password the loginToken will 
# be prefered by default
#digitalstrom:user=
#digitalstrom:password=

################################## Squeezebox Binding #################################
#
# Host address of your Logitech Media Server
#squeeze:<serverId>.host=
# Port of cli interface of your Logitech Media Server 
# (optional, defaults to 9090)
#squeeze:<serverId>.cliport=
# Webport interface of the your Logitech Media Server 
# (optional, defaults to 9000)
#squeeze:<serverId>.webport=

# Id (MAC address) of your first Squeezebox
#squeeze:<boxId1>.id=
# Id (MAC address) of your nth Squeezebox
#squeeze:<boxIdN>.id=

################################### Milight Binding ###################################
#
# Host of the first Milight bridge to control 
#milight:<MilightId1>.host=
# Port of the bridge to control (optional, defaults to 50000)
#milight:<MilightId1>.port=
#
# Host of the second Milight bridge to control 
#milight:<MilightId2>.host=
# Port of the bridge to control (optional, defaults to 50000)
#milight:<MilightId2>.port=

############################### Systeminfo Binding ####################################
#
# Interval in milliseconds when to find new refresh candidates
# (optional, defaults to 1000)
#systeminfo:granularity=

# Data Storage Unit, where B=Bytes, K=kB, M=MB, T=TB (optional, defaults to M)
#systeminfo:units=

################################### PiFace Binding ####################################
#
# Watchdog polling interval (optional, defaults to 60000)
#piface:watchdog.interval=

# Host of the first Raspberry PI carrying a PiFace board 
#piface:<piface-id1>.host=
# Port of the Piface listener of the first RasPi (optional, defaults to 15432)
#piface:<piface-id1>.listenerport=
# Port of the Piface monitor of the first RasPi (optional, defaults to 15433)
#piface:<piface-id1>.monitorport=
# Socket timeout when sending packets to the first RasPi (optional, defaults to 1000ms)
#piface:<piface-id1>.sockettimeout=
# Number of retry attempts before failing a packet for the first RasPi (optional, defaults to 3)
#piface:<piface-id1>.maxretries=


############################# Fritz AHA Binding #######################################
#
# refresh interval in milliseconds (optional, defaults to 10000)
#fritzaha:refresh=

# Binding supports multiple AHA hosts (e.g. FRITZ!Box, Fritz!Powerline 546E). Format is
# fritzaha:<hostID>.<option>=<value>, where hostID is up to user choice

# Host name of the first AHA host (e.g. fritz.box)
#fritzaha:<hostID1>.host=
# Port of the first AHA host (optional, defaults to protocol-specific default port)
#fritzaha:<hostID1>.port=
# Protocol to connect to web interface. Supports https and http.
# Use of https requires SSL certificate to be trusted by the JRE.
# (optional, defaults to http)
#fritzaha:<hostID1>.protocol=
# Username of the first AHA host. User must have HomeAuto permissions.
# (optional for local networks, required for remote access)
#fritzaha:<hostID1>.username=
# Password of the first AHA host's web interface. 
# (optional, but required if password is set in host)
#fritzaha:<hostID1>.password=
# timeout for synchronous http-connections (optional, default 2000)
#fritzaha:<hostID1>.synctimeout=
# timeout for asynchronous http-connections (optional, default 4000)
#fritzaha:<hostID1>.asynctimeout=

############################## Tinkerforge  Binding ###################################
#
# IP addresses / Hostnames  of the hosts running the brickd (optional port 
# separated by a colon, defaults to 4223) 
# tinkerforge:hosts=

######################## NIBE HEAT PUMP Binding #######################################
#
# UDP port of the Heatpump Monitor (optional, defaults to 9999)
#nibeheatpump:udpPort=

# Switch on the Nibe HeatPump Simulator (for testing purpose only)
#nibeheatpump:simulate=true

################################ Z-Wave  Binding ######################################
#
# The Z-Wave controller port. Valid values are e.g. COM1 for Windows and /dev/ttyS0 or
# /dev/ttyUSB0 for Linux
#zwave:port=

# Z-Wave binding refresh value (optional, defaults to 10000)
#zwave:refresh=
# Z-Wave binding refresh interval threshold (optional, defaults to every 6 times)
#zwave:refreshThreshold=

################################ Nikobus Binding ######################################
#
# Serial Port connected to pc-link. Valid values are e.g. COM1 for Windows and /dev/ttyS0 or
# /dev/ttyUSB0 for Linux
#nikobus:serial.port=

# Directory path where the command cache file should be created.  
# Optional. Defaults to the users' home directory.
#nikobus:cache.location=

# Perform a module status query every x seconds (optional, defaults to 600 (10 minutes)). 
#nikobus:refresh=

################################# EnOcean Binding #####################################
#
# EnOcean USB adapter serial port
#enocean:serialPort=

################################# TCP - UDP Binding ###################################
#
# all parameters can be applied to both the TCP and UDP binding unless 
# specified otherwise

# Port to listen for incoming connections
#tcp:port=25001

# Cron-like string to reconnect remote ends, e.g for unstable connection or remote ends
#tcp:reconnectron='0 0 0 * * ?'

# Interval between reconnection attempts when recovering from a communication error, 
# in seconds
#tcp:retryinterval=5

# Queue data whilst recovering from a connection problem (TCP only)
#tcp:queue=true

# Maximum buffer size whilst reading incoming data
#tcp:buffersize=1024

# Share connections within the Item binding configurations
#tcp:itemsharedconnections=true

# Share connections between Item binding configurations
#tcp:bindingsharedconnections=true

# Share connections between inbound and outbound connections
#tcp:directionssharedconnections=false

# Allow masks in ip:port addressing, e.g. 192.168.0.1:* etc
#tcp:addressmask=true

# Pre-amble that will be put in front of data being sent
#tcp:preamble=''

# Post-amble that will be appended to data being sent
#tcp:postamble='\r\n'

# Perform all write/read (send/receive) operations in a blocking mode, e.g. the binding
# will wait for a reply from the remote end after data has been sent
#tcp:blocking=false

# timeout, in milliseconds, to wait for a reply when initiating a blocking write/read
#  operation
#tcp:timeout=3000

# Update the status of Items using the response received from the remote end (if the
# remote end sends replies to commands)
#tcp:updatewithresponse=true

# Timeout - or 'refresh interval', in milliseconds, of the worker thread
tcp:refreshinterval=250

# Timeout, in milliseconds, to wait when "Selecting" IO channels ready for communication
#tcp:selecttimeout=1000

# Used character set
#tcp:charset=ASCII

################################# Mqttitude Binding ###################################
#
# Mqttitude can track your presence in two ways;
#
#  1. Regions - by defining a region in your Mqttitude app (on your phone) you specify
#               a set of lat/lon coordinates, a geofence, and a name - by using this name 
# 				in your item binding openHAB will listen for enter/leave events for this 
#               region and thus allow you to track your presence in multiple locations
#  2. Home    - by defining the lat/lon of your home, along with a geofence radius (below), 
#               the binding will listen for location publishes from the Mqttitude app and 
#               manually calculate the distance from your 'home'
#
# Optional. The latitude/longitude coordinates of 'home'. 
#mqttitude:home.lat=
#mqttitude:home.lon=

# Optional. The geofence radius.
#mqttitude:geofence=

############################### OpenPaths Binding #####################################
#
# The latitude/longitude coordinates of 'home'.
#openpaths:home.lat=
#openpaths:home.long

# Interval in milliseconds to poll for user location (optional, defaults to 5mins).
#openpaths:refresh=

# Distance in metres a user must be from 'home' to be considered inside the 
# geofence (optional, defaults to 100m). 
#openpaths:geofence=

# OpenPaths access/secret keys for each user.
#openpaths:<name>.accesskey=<accesskey>
#openpaths:<name>.secretkey=<secretkey>

######################## Swegon ventilation Binding ###################################
#
# UDP port (optional, defaults to 9998)
#swegonventilation:udpPort=

# Switch on the Swegon Simulator (for testing purpose only)
#swegonventilation:simulate=true

############################### Pioneer AVR Binding ###################################
#
# Hostname/IP of the first Pioneer device to control
#pioneeravr:livingroom.host=

# Portnumber of the Pioneer device to control (optional, defaults to 23)
#pioneeravr:livingroom.port=

# Switch for disabling the connection check (optional, defaults to 1)
#pioneeravr:livingroom.checkconn=

################################ Heatmiser Binding ####################################
#
# Refresh interval in milliseconds (optional, defaults to 2000ms)
#heatmiser:refresh

# Set the heatmiser network address
#heatmiser:address=

# Set the port number for the Heatmiser interface
#heatmiser:port=

################################ NeoHub Binding #######################################
#
# Refresh interval in milliseconds (optional, defaults to 60000ms)
#neohub:refresh=60000

# Set the NeoHub network address
#neohub:hostname=

# Set the port number for the NeoHub interface (optional, defaults to 4242)
#neohub:port=4242

########################### Open Energy Monitor Binding ###############################
#
# UDP port of the Open Energy Monitor devices (optional, defaults to 9997)
#openenergymonitor:udpPort=9997

# For testing purposes
#openenergymonitor:simulate=true

################################ Netatmo Binding ######################################
#
# Refresh interval in milliseconds (optional, defaults to 300000)
#netatmo:refresh=

# The Netatmo client id (see http://dev.netatmo.com/dev/listapps)
#netatmo:clientid=

# The Netatmo client secret (see http://dev.netatmo.com/dev/listapps)
#netatmo:clientsecret=

# The Netatmo refresh token (see http://dev.netatmo.com/doc/authentication/usercred)
#netatmo:refreshtoken=

########################### HDanywhere Binding ########################################
#
# Optional, specify the number of input and output ports for a given HDanywhere matrix
#hdanywhere:192.168.0.88.ports=4

####################### Freeswitch Action configuration ###############################
#
# Host or ip of your freeswitch server
#freeswitch:host=

# Port that your freeswitch server is listening for ESL connections on
# (optional, defaults to 8021) 
#freeswitch:port=

# Password set for ESL connections
#freeswitch:password=

################################ MAX!Cube Binding #####################################
#
# MAX!Cube LAN gateway IP address 
# maxcube:ip=192.168.0.222

# MAX!Cube port (Optional, default to 62910)
# maxcube:port=62910

# MAX!Cube refresh interval in ms (Optional, default to 10000)
# maxcube:refreshInterval=10000

################################# IRtrans #############################################
#
# Timeout - or 'refresh interval', in milliseconds, of the worker thread
# (mandatory parameter to enable the IRtrans binding)
#irtrans:refreshinterval=250

# Timeout, in milliseconds, to wait for a reply when sending a command (default is 1000)
#irtrans:timeout=3000

<<<<<<< HEAD
############################## Astro Binding ##############################
#
# The latitude
astro:latitude=

# The longitude
astro:longitude=

# Refresh interval for azimuth and elevation calculation in seconds (optional, defaults to disabled)
astro:interval=

=======
>>>>>>> 0bd5c046
############################### Daikin Binding ########################################
#
# Require a KKRP01A Online Controller and a Daikin heat pump.

# Refresh interval in milliseconds (optional, defaults to 60000)
#daikin:refresh=

# Daikin Online Controller - host address and optional username/password
# NOTE: currently the username/password are ignored - you must configure
#       the KKRP01A with no security - i.e. empty password for all logins 
#daikin:<id>.host=
#daikin:<id>.username=
#daikin:<id>.password=<|MERGE_RESOLUTION|>--- conflicted
+++ resolved
@@ -1100,20 +1100,6 @@
 # Timeout, in milliseconds, to wait for a reply when sending a command (default is 1000)
 #irtrans:timeout=3000
 
-<<<<<<< HEAD
-############################## Astro Binding ##############################
-#
-# The latitude
-astro:latitude=
-
-# The longitude
-astro:longitude=
-
-# Refresh interval for azimuth and elevation calculation in seconds (optional, defaults to disabled)
-astro:interval=
-
-=======
->>>>>>> 0bd5c046
 ############################### Daikin Binding ########################################
 #
 # Require a KKRP01A Online Controller and a Daikin heat pump.
