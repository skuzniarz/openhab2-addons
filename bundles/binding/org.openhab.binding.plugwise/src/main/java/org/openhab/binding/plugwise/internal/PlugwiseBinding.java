--- conflicted
+++ resolved
@@ -180,27 +180,6 @@
 	public void activate() {
 		// Nothing to do here. We start the binding when the first item bindigconfig is processed
 	}
-<<<<<<< HEAD
-	
-	/**
-	 * {@inheritDoc}
-	 */
-	public void bindingChanged(BindingProvider provider, String itemName) {
-
-		if(stick!= null) {
-
-			// check if the provider still provides binding for the item
-			if(provider.providesBindingFor(itemName)) {
-
-				Scheduler sched = null;
-				try {
-					sched =  StdSchedulerFactory.getDefaultScheduler();
-				} catch (SchedulerException e) {
-					logger.error("Error getting a reference to the Quartz Scheduler");
-				}
-
-				// stop all current jobs and schedule a new set of jobs for this binding provider
-=======
 
 	public void deactivate() {
 
@@ -216,7 +195,6 @@
 			}
 
 			for (PlugwiseBindingProvider provider : providers) {
->>>>>>> 6e2e55fa
 				try {
 					for(JobKey jobKey : sched.getJobKeys(jobGroupEquals("Plugwise-"+provider.toString()))) {
 						sched.deleteJob(jobKey);
@@ -227,65 +205,7 @@
 			}
 
 			stick.close();
-
-<<<<<<< HEAD
-				List<PlugwiseBindingConfigElement> compiledList = ((PlugwiseBindingProvider)provider).getIntervalList();
-
-				Iterator<PlugwiseBindingConfigElement> pbcIterator = compiledList.iterator();
-				while(pbcIterator.hasNext()) {
-					PlugwiseBindingConfigElement anElement = pbcIterator.next();
-					PlugwiseCommandType type = anElement.getCommandType();
-					
-					// check if the device already exists (via cfg definition of Role Call)
-					
-					if(stick.getDevice(anElement.getId())==null) {
-						logger.debug("The Plugwise device with id {} is not yet defined",anElement.getId());
-						
-						// check if the config string really contains a MAC address
-						Pattern MAC_PATTERN = Pattern.compile("(\\w{16})");
-						Matcher matcher = MAC_PATTERN.matcher(anElement.getId());
-						if(matcher.matches()){
-							CirclePlus cp = (CirclePlus) stick.getDeviceByName("circleplus");
-							if(cp!=null) {
-								if(!cp.getMAC().equals(anElement.getId())) {
-									//a circleplus has been added/detected and it is not what is in the binding config
-									PlugwiseDevice device = new Circle(anElement.getId(),stick,anElement.getId());
-									stick.plugwiseDeviceCache.add(device);	
-									logger.debug("Plugwise added Circle with MAC address: {}",anElement.getId());
-								}
-							} else {
-								logger.warn("Plguwise can not guess the device that should be added. Consider defining it in the openHAB configuration file");
-							}
-						} else {
-							logger.warn("Plugwise can not add a valid device without a proper MAC address. {} can not be used",anElement.getId());
-						}
-					}
-
-					if(stick.getDevice(anElement.getId())!=null) {
-
-						// set up the Quartz jobs
-
-						JobDataMap map = new JobDataMap();
-						map.put("Stick", stick);
-						map.put("MAC",stick.getDevice(anElement.getId()).MAC);
-
-						JobDetail job = newJob(type.getJobClass())
-								.withIdentity(anElement.getId()+"-"+type.getJobClass().toString(), "Plugwise-"+provider.toString())
-								.usingJobData(map)
-								.build();
-
-						Trigger trigger = newTrigger()
-								.withIdentity(anElement.getId()+"-"+type.getJobClass().toString(), "Plugwise-"+provider.toString())
-								.startNow()
-								.withSchedule(simpleSchedule()
-										.repeatForever()
-										.withIntervalInSeconds(anElement.getInterval()))            
-										.build();
-=======
 		}
-
->>>>>>> 6e2e55fa
-
 	}
 
 	@Override
