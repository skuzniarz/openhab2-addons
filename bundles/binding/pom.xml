--- conflicted
+++ resolved
@@ -140,11 +140,8 @@
     <module>org.openhab.binding.wago</module>
     <module>org.openhab.binding.networkupstools</module>
     <module>org.openhab.binding.ecobee</module>
-<<<<<<< HEAD
     <module>org.openhab.binding.nest</module>
-=======
     <module>org.openhab.binding.satel</module>
->>>>>>> dd82864b
   </modules>
 
 </project>